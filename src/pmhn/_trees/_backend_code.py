<<<<<<< HEAD
from typing import Optional
from typing import cast
=======
>>>>>>> 87079f05
import numpy as np
from pmhn._trees._tree_utils_geno import create_mappings
from anytree import Node
from joblib import Parallel, delayed


class TreeWrapperCode:
    """Tree wrapper using smart encoding of subtrees."""

    def __init__(self, tree: Node) -> None:
        self._genotype_subtree_node_map: dict[tuple[tuple[Node, int], ...], int]
        self._genotype_list_subtree_map: dict[tuple[int, ...], int]
        self._index_subclone_map: dict[int, tuple[int, ...]]
        self._subclone_index_map: dict[tuple[int, ...], int]

        (
            self._genotype_subtree_node_map,
            self._genotype_list_subtree_map,
            self._index_subclone_map,
            self._subclone_index_map,
        ) = create_mappings(tree)


class TreeMHNBackendCode:
    def __init__(self, jitter: float = 1e-10) -> None:
        self._jitter: float = jitter

    def loglikelihood(
        self,
        tree_wrapper: TreeWrapperCode,
        theta: np.ndarray,
        sampling_rate: float,
        all_mut: set[int],
    ) -> float:
        """
        Calculates loglikelihood `log P(tree | theta)`.

        Args:
            tree: a tree
            theta: real-valued (i.e., log-theta) matrix,
              shape (n_mutations, n_mutations)
            sampling_rate: a scalar of type float
            all_mut: a set containing all possible mutations

        Returns:
            the loglikelihood of tree
        """
        subtrees_size = len(tree_wrapper._genotype_subtree_node_map)

        subclone_lamb_map = {}

        for i, subclone in enumerate(tree_wrapper._subclone_index_map.keys()):
            lamb = 0
            last_mut = subclone[-1]
            for mutation in subclone[1:]:
                lamb += theta[last_mut - 1][mutation - 1]
            lamb = np.exp(lamb)
            subclone_lamb_map[i] = lamb
        exit_lamb_map = {}
        for i, (node, val) in enumerate(
            list(tree_wrapper._genotype_subtree_node_map.keys())[-1]
        ):
            lineage = tree_wrapper._index_subclone_map[i]
            lineage = list(lineage)
            tree_mutations = set(lineage + [c.name for c in node.children])

            exit_mutations = all_mut.difference(tree_mutations)

            for mutation in exit_mutations:
                lamb = 0
                lamb += theta[mutation - 1][mutation - 1]
                for j in lineage[1:]:
                    lamb += theta[mutation - 1][j - 1]
                lamb = np.exp(lamb)
                exit_lamb_map[tuple(lineage + [mutation])] = lamb

        V_old = np.zeros(subtrees_size)
        V_old[0] = -1.0
        V_new = np.zeros(subtrees_size)
        x = 0.0
        for genotype, index in tree_wrapper._genotype_subtree_node_map.items():
            genotype_list = [item[1] for item in genotype]
            for i, (node, val) in enumerate(genotype):
                if val:
                    lineage = tree_wrapper._index_subclone_map[i]
                    lineage = list(lineage)
                    tree_mutations = set(lineage + [c.name for c in node.children])

                    exit_mutations = all_mut.difference(tree_mutations)

                    for mutation in exit_mutations:
                        subclone_index = tree_wrapper._subclone_index_map.get(
                            tuple(lineage + [mutation])
                        )
                        if subclone_index is None:
                            lamb = exit_lamb_map[tuple(lineage + [mutation])]
                            V_new[index] += lamb
                        else:
                            genotype_list[subclone_index] = 1
                            ind = tree_wrapper._genotype_list_subtree_map.get(
                                tuple(genotype_list)
                            )

                            lamb = subclone_lamb_map[subclone_index]
                            V_new[ind] = -lamb
                            V_new[index] += lamb
                            genotype_list[subclone_index] = 0
            V_new[index] += sampling_rate

            x = -V_old[index] / V_new[index]
            if index == subtrees_size - 1:
                return np.log(x + self._jitter) + np.log(sampling_rate)
            V_old += V_new * x
            V_new = np.zeros_like(V_new)
            x = 0.0

        return 0.0

    def loglikelihood_tree_list(
        self,
        trees: list[TreeWrapperCode],
        theta: np.ndarray,
        sampling_rate: float,
        all_mut: set[int],
    ) -> list[float]:
        """
        Calculates the loglikelihood `log P(tree | theta)` for each tree in the list.

        Args:
            trees: a list of trees
            theta: real-valued (i.e., log-theta) matrix,
            shape (n_mutations, n_mutations)
            sampling_rate: a scalar of type float
            all_mut: a set containing all possible mutations
        Returns:
            a list of loglikelihoods, one for each tree
        """
        loglikelihoods = cast(
            list[float],
            Parallel(n_jobs=-1)(
                delayed(self.loglikelihood)(tree, theta, sampling_rate, all_mut)
                for tree in trees
            ),
        )
        return loglikelihoods<|MERGE_RESOLUTION|>--- conflicted
+++ resolved
@@ -1,12 +1,6 @@
-<<<<<<< HEAD
-from typing import Optional
-from typing import cast
-=======
->>>>>>> 87079f05
 import numpy as np
 from pmhn._trees._tree_utils_geno import create_mappings
 from anytree import Node
-from joblib import Parallel, delayed
 
 
 class TreeWrapperCode:
@@ -140,11 +134,9 @@
         Returns:
             a list of loglikelihoods, one for each tree
         """
-        loglikelihoods = cast(
-            list[float],
-            Parallel(n_jobs=-1)(
-                delayed(self.loglikelihood)(tree, theta, sampling_rate, all_mut)
-                for tree in trees
-            ),
-        )
+        loglikelihoods = []
+        for i, tree in enumerate(trees):
+            loglikelihoods.append(
+                self.loglikelihood(tree, theta, sampling_rate, all_mut)
+            )
         return loglikelihoods